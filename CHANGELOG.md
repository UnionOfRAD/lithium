--- conflicted
+++ resolved
@@ -1,6 +1,5 @@
 # Change Log
 
-<<<<<<< HEAD
 ## v1.1.0
 
 ### Added
@@ -362,7 +361,7 @@
 - Fixed parsing certain exception details in `Database` i.e. `pgsql unknown role exception`.
 
 - Fixed retrieval of property default values in concrete classes through `Inspector`.
-=======
+
 ## v1.0.2
 
 ### Deprecated
@@ -376,7 +375,6 @@
 - Optimized searching for a library's namespaces has been reenabled. 
 
 - Per connection read preference settings for MongoDB were ignored. (Fitz Agard)
->>>>>>> 5d9a06b8
 
 ## v1.0.1
 
