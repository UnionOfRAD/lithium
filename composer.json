{
    "name": "unionofrad/lithium",
    "description": "The core library of the Lithium PHP framework",
    "keywords": ["lithium", "li3", "framework"],
    "homepage": "http://li3.me",
    "license": "BSD-3-Clause",
    "type": "lithium-library",
    "authors": [
        {"name": "Union of RAD"},
        {"name": "The Community"}
    ],
    "support": {
        "stack overflow": "https://stackoverflow.com/tags/lithium",
        "irc": "irc://irc.freenode.org/li3"
    },
    "require": {
<<<<<<< HEAD
        "php": "^5.6 || ^7.0",
=======
        "php": "^5.5.14 || ^7.0.3",
>>>>>>> 5d337263
        "composer/installers": "1.*"
    },
    "require-dev": {
        "unionofrad/li3_fixtures": "^1.1"
    },
    "bin" : ["console/li3"]
}<|MERGE_RESOLUTION|>--- conflicted
+++ resolved
@@ -14,11 +14,7 @@
         "irc": "irc://irc.freenode.org/li3"
     },
     "require": {
-<<<<<<< HEAD
-        "php": "^5.6 || ^7.0",
-=======
-        "php": "^5.5.14 || ^7.0.3",
->>>>>>> 5d337263
+        "php": "^5.6 || ^7.0.3",
         "composer/installers": "1.*"
     },
     "require-dev": {
