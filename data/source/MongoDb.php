<?php
/**
 * li₃: the most RAD framework for PHP (http://li3.me)
 *
 * Copyright 2009, Union of RAD. All rights reserved. This source
 * code is distributed under the terms of the BSD 3-Clause License.
 * The full license text can be found in the LICENSE.txt file.
 */

namespace lithium\data\source;

<<<<<<< HEAD
use stdClass;
use Exception;
use MongoDB\Driver\Exception\BulkWriteException;
use MongoDB\BSON\ObjectId;
use MongoDB\BSON\Javascript;
use MongoDB\BSON\Regex;
use MongoDB\Driver\Query;
use MongoDB\Driver\BulkWrite;
use MongoDB\Driver\ReadConcern;
use MongoDB\Driver\WriteConcern;
use MongoDB\Driver\ReadPreference;
use MongoDB\Driver\Command;
use lithium\aop\Filters;
use lithium\util\Set;
use lithium\util\Inflector;
use lithium\core\ConfigException;
use lithium\core\NetworkException;
use lithium\net\HostString;
=======
use Exception;
use MongoCode;
use MongoRegex;
use lithium\aop\Filters;
use lithium\core\Libraries;
use lithium\core\NetworkException;
use lithium\net\HostString;
use lithium\util\Inflector;
>>>>>>> c4ef68e1

/**
 * A data source adapter which allows you to connect to the MongoDB database engine. MongoDB is an
 * Open Source distributed document database which bridges the gap between key/value stores and
 * relational databases.
 *
 * Rather than operating on records and record sets, queries against MongoDB will return nested sets
 * of `Document` objects. A `Document`'s fields can contain both simple and complex data types
 * (i.e. arrays) including other `Document` objects.
 *
 * After installing MongoDB, you can connect to it as follows:
 * ```
 * Connections::add('default', [
 *     'type' => 'MongoDb',
 *     'database' => 'my_app',
 *     'host' => 'example.org:27017',
 *     'uriOptions' => ['replicaSet' => 'Cluster0'],
 * ]);
 * ```
 *
 * Or with multiple hosts:
 * ```
 *     'host' => [host1:27017, host2:27018]
 * ]);
 * ```
 *
 * Or using a DSN:
 * ```
 * Connections::add('default', [
 *     'type' => 'MongoDb',
 *     'dsn' => 'mongodb://c0-s1.mongodb.net:27017,c0-s2.mongodb.net:27017/my_app?replicaSet=rs1',
 * ]);
 * ```
 *
 * Specifiyng a cluster works with MongoDB 3.6 and above, too:
 * ```
 *     'dsn' => 'mongodb+srv://cluster0-my_app.mongodb.net/my_app',
 * ]);
 * ```
 *
 * By default, it will attempt to connect to a Mongo instance running on `localhost` on port
 * 27017. See the MongoDB documentation for details on the accepted configuration settings.
 *
 * This adapter is officially supported on PHP 7, where it simply needs the `mongodb`
 * extension. MongoDB 3.4 and up is required, versions lower than this might work,
 * but are not supported or tested.
 *
 * @see lithium\data\entity\Document
 * @see lithium\data\Connections::add()
 * @link https://secure.php.net/manual/en/mongodb-driver-manager.construct.php
 * @link https://docs.mongodb.com/manual/reference/connection-string/#connections-connection-options
 * @link https://pecl.php.net/package/mongodb
 * @link http://www.mongodb.org/
 */
class MongoDb extends \lithium\data\Source {

	/**
	 * The default host used to connect to the server.
	 */
	const DEFAULT_HOST = 'localhost';

	/**
	 * The default port used to connect to the server.
	 */
	const DEFAULT_PORT = 27017;

	/**
	 * The Manager class instance.
	 *
	 * @var object
	 */
	public $manager = null;

	/**
	 * Classes used by this class.
	 *
	 * @var array
	 */
	protected $_classes = [
		'entity' => 'lithium\data\entity\Document',
		'set' => 'lithium\data\collection\DocumentSet',
		'result' => 'lithium\data\source\mongo_db\Result',
		'schema' => 'lithium\data\source\mongo_db\Schema',
		'exporter' => 'lithium\data\source\mongo_db\Exporter',
		'relationship' => 'lithium\data\model\Relationship',
		'manager' => 'MongoDB\Driver\Manager'
	];

	/**
	 * Map of typical SQL-like operators to their MongoDB equivalents.
	 *
	 * @var array Keys are SQL-like operators, value is the MongoDB equivalent.
	 */
	protected $_operators = [
		'<' => '$lt',
		'>' => '$gt',
		'<=' => '$lte',
		'>=' => '$gte',
		'!=' => ['single' => '$ne', 'multiple' => '$nin'],
		'<>' => ['single' => '$ne', 'multiple' => '$nin'],
		'or' => '$or',
		'||' => '$or',
		'not' => '$not',
		'!' => '$not',
		'and' => '$and',
		'&&' => '$and',
		'nor' => '$nor'
	];

	/**
	 * List of comparison operators to use when performing boolean logic in a query.
	 *
	 * @var array
	 */
	protected $_boolean = ['&&', '||', 'and', '$and', 'or', '$or', 'nor', '$nor'];

	/**
	 * A closure or anonymous function which receives an instance of this class, a
	 * collection name and associated meta information, and returns an array defining the
	 * schema for an associated model, where the keys are field names, and the values are
	 * arrays defining the type information for each field. At a minimum, type arrays
	 * must contain a `'type'` key. For more information on schema definitions see the
	 * `$_schema` property of the `Model` class.
	 *
	 * This example shows how to implement a schema callback in your database connection
	 * configuration that fetches and returns the schema data. It defines an optional
	 * MongoDB convention in which the schema for each individual collection is stored
	 * in a `schemas` collection, where each document contains the name of a collection,
	 * along with a `'data'` key, which contains the schema for that collection.
	 *
	 * ```
	 * Connections::add('default', [
	 *  'type' => 'MongoDb',
	 *  'host' => 'localhost',
	 *  'database' => 'app',
	 *  'schema' => function($db, $collection, $meta) {
	 *      $result = $db->connection->schemas->findOne(compact('collection'));
	 *      return $result ? $result['data'] : [];
	 *  }
	 * ]);
	 * ```
	 *
	 * A complete schema defintion looks like:
	 * ```
	 * [
	 *     '_id'  => ['type' => 'id'],
	 *     'name' => ['type' => 'string', 'default' => 'Moe', 'null' => false],
	 *     'sign' => ['type' => 'string', 'default' => 'bar', 'null' => false],
	 *     'age'  => ['type' => 'integer', 'default' => 0, 'null' => false]
	 * ];
	 * ```
	 *
	 * The types in the schema map to database native type like this:
	 * ```
	 *  id      => MongoDB\BSON\ObjectId
	 *  date    => MongoDB\BSON\UTCDateTime
	 *  regex   => MongoDB\BSON\Regex
	 *  integer => integer
	 *  float   => float
	 *  boolean => boolean
	 *  code    => MongoDB\BSON\Javascript
	 *  binary  => MongoDB\BSON\Binary
	 * ```
	 *
	 * @see lithium\data\Model::$_schema
	 * @var Closure|null
	 */
	protected $_schema = null;

	/**
	 * List of configuration keys which will be automatically assigned to their corresponding
	 * protected class properties.
	 *
	 * @var array
	 */
	protected $_autoConfig = ['schema', 'classes' => 'merge'];

	/**
	 * With no parameter, checks to see if adapter's dependencies are installed. With a
	 * parameter, queries for a specific supported feature.
	 *
	 * A compatibility layer cannot be detected via `extension_loaded()`, thus we check
	 * for the existence of one of the legacy classes to determine if this adapter can be
	 * enabled at all.
	 *
	 * @param string $feature Test for support for a specific feature, i.e. `"transactions"` or
	 *               `"arrays"`.
	 * @return boolean Returns `true` if the particular feature (or if MongoDB) support is enabled,
	 *         otherwise `false`.
	 */
	public static function enabled($feature = null) {
		if (!$feature) {
			return extension_loaded('mongodb');
		}
		$features = [
			'arrays' => true,
			'transactions' => false,
			'booleans' => true,
			'relationships' => true,
			'schema' => false,
			'sources' => true
		];
		return isset($features[$feature]) ? $features[$feature] : null;
	}

	/**
	 * Constructor.
	 *
	 * @see lithium\data\Connections::add()
	 * @see lithium\data\source\MongoDb::$_schema
	 * @link http://php.net/mongo.construct.php PHP Manual: Mongo::__construct()
	 * @param array $config Configuration options required to connect to the database, including:
	 *        - `'host'` _string|array_: A string in the form of `'<host>'`, `'<host>:<port>'` or
	 *          `':<port>'` indicating the host and/or port to connect to.
	 *          Use the array format for multiple hosts: `['167.221.1.5:11222', '167.221.1.6']`
	 *        - `'login'` _string_: Username to use when connecting to server. Defaults to `'root'`.
	 *        - `'password'` _string_: Password to use when connecting to server. Defaults to `''`.
	 *        - `'database'` _string_: The name of the database to connect to. Defaults to `null`.
	 *        - `'timeout'` _integer_: The number of milliseconds a connection attempt will wait
	 *          before timing out and throwing an exception. Defaults to `100`.
	 *        - `'schema'` _\Closure_: A closure or anonymous function which returns the schema
	 *          information for a model class. See the `$_schema` property for more information.
	 *
	 *        Disables auto-connect, which is by default enabled in `Source`. Instead before
	 *        each query execution the connection is checked and if needed (re-)established.
	 * @return void
	 */
	public function __construct(array $config = []) {
		$defaults = [
			'host' => static::DEFAULT_HOST . ':' . static::DEFAULT_PORT,
			'login' => null,
			'password' => null,
			'database' => null,
			'dsn' => null,
			'timeout' => 1000,
			'uriOptions' => [
				'w' => 'majority',
				'wTimeoutMS' => 10000,
				'journal' => true,
				'readConcernLevel' => 'local',
				'readPreference' => 'primary',
				'readPreferenceTags' => [],
			],
			'driverOptions' => [
				'allow_invalid_hostname' => false,
				'weak_cert_validation' => false
			]
		];
		$config = Set::merge($defaults, $config);
		if (!isset($config['uriOptions']['connectTimeoutMS']) && $config['timeout']) {
			$config['uriOptions']['connectTimeoutMS'] = $config['timeout'];
		}
		parent::__construct($config);
	}

	/**
	 * Initializer. Adds operator handlers which will later allow to correctly cast any
	 * values. Constructs a DSN from configuration, if not given.
	 *
	 * @see lithium\data\source\MongoDb::$_operators
	 * @see lithium\data\source\MongoDb::_operators()
	 * @return void
	 */
	protected function _init() {
		parent::_init();

		if (is_string($this->_config['host']) && stristr($this->_config['host'], '://')) {
			$this->_config['dsn'] = $this->_config['host'];
		}

		switch (true) {
			case (!empty($this->_config['dsn'])):
				$connectionConfig = $this->_parseConnectionString($this->_config['dsn']);
				$this->_config = Set::merge($this->_config, $connectionConfig);
				break;
			case (!$this->_config['host']):
				throw new ConfigException('No host configured.');
			default:
				$hosts = [];
				foreach ((array) $this->_config['host'] as $host) {
					$host = HostString::parse($host) + [
						'host' => static::DEFAULT_HOST,
						'port' => static::DEFAULT_PORT
					];
					$hosts[] = "{$host['host']}:{$host['port']}";
				}
				if ((!$this->_config['login'])) {
					$this->_config['dsn'] = sprintf('mongodb://%s', implode(',', $hosts));
				} else {
					$this->_config['dsn'] = sprintf(
						'mongodb://%s:%s@%s/%s',
						$this->_config['login'],
						$this->_config['password'],
						implode(',', $hosts),
						$this->_config['database']
					);
				}
		}

		$manager = $this->_classes['manager'];
		$this->manager = new $manager(
			$this->_config['dsn'],
			$this->_config['uriOptions'],
			$this->_config['driverOptions']
		);

		$this->_operators += [
			'like' => function($key, $value) {
				return new Regex($value);
			},
			'$exists' => function($key, $value) {
				return ['$exists' => (boolean) $value];
			},
			'$type' => function($key, $value) {
				return ['$type' => (integer) $value];
			},
			'$mod' => function($key, $value) {
				$value = (array) $value;
				return ['$mod' => [current($value), next($value) ?: 0]];
			},
			'$size' => function($key, $value) {
				return ['$size' => (integer) $value];
			},
			'$elemMatch' => function($operator, $values, $options = []) {
				$options += [
					'castOpts' => [],
					'field' => ''
				];
				$options['castOpts'] += ['pathKey' => $options['field']];
				$values = (array) $values;

				if (empty($options['castOpts']['schema'])) {
					return ['$elemMatch' => $values];
				}
				foreach ($values as $key => &$value) {
					$value = $options['castOpts']['schema']->cast(
						null, $key, $value, $options['castOpts']
					);
				}
				return ['$elemMatch' => $values];
			}
		];
	}

	/**
	 * Configures a model class by overriding the default dependencies for `'set'` and
	 * `'entity'` , and sets the primary key to `'_id'`, in keeping with Mongo's conventions.
	 *
	 * @see lithium\data\Model::$_meta
	 * @see lithium\data\Model::$_classes
	 * @param string $class The fully-namespaced model class name to be configured.
	 * @return Returns an array containing keys `'classes'` and `'meta'`, which will be merged with
	 *         their respective properties in `Model`.
	 */
	public function configureClass($class) {
		return [
			'classes' => $this->_classes,
			'schema' => [],
			'meta' => ['key' => '_id', 'locked' => false]
		];
	}

	/**
	 * Connections are created lazily on read/write queries so this method is not applicable.
	 *
	 * @return boolean Returns `true`.
	 */
	public function connect() {
		return $this->_isConnected = true;
	}

	/**
	 * Disconnect from the Mongo server.
	 *
	 * @return boolean Returns `true`.
	 */
	public function disconnect() {
		unset($this->manager);
		return true;
	}

	/**
	 * Returns the list of collections in the currently-connected database.
	 *
	 * @param string $class The fully-name-spaced class name of the model object making the request.
	 * @return array Returns an array of objects to which models can connect.
	 */
	public function sources($class = null) {
		$collections = $this->manager->executeCommand($this->_config['database'], new Command(['listCollections' => 1]));
		$names = [];
		foreach ($collections as $collection) {
			$names[] = $collection->name;
		}
		return $names;
	}

	/**
	 * Gets the column 'schema' for a given MongoDB collection. Only returns a schema if the
	 * `'schema'` configuration flag has been set in the constructor.
	 *
	 * @see lithium\data\source\MongoDb::$_schema
	 * @param mixed $collection Specifies a collection name for which the schema should be queried.
	 * @param mixed $fields Any schema data pre-defined by the model.
	 * @param array $meta Any meta information pre-defined in the model.
	 * @return array Returns an associative array describing the given collection's schema.
	 */
	public function describe($collection, $fields = [], array $meta = []) {
		if (!$fields && ($func = $this->_schema)) {
			$fields = $func($this, $collection, $meta);
		}
		return Libraries::instance(null, 'schema', compact('fields'), $this->_classes);
	}

	/**
	 * Quotes identifiers.
	 *
	 * MongoDb does not need identifiers quoted, so this method simply returns the identifier.
	 *
	 * @param string $name The identifier to quote.
	 * @return string The quoted identifier.
	 */
	public function name($name) {
		return $name;
	}

	/**
	 * A method dispatcher that allows direct calls to native methods in PHP's `Mongo` object. Read
	 * more here: http://php.net/manual/class.mongo.php
	 *
	 * For example (assuming this instance is stored in `Connections` as `'mongo'`):
	 * ```
	 * // Manually repairs a MongoDB instance
	 * Connections::get('mongo')->repairDB($db); // returns null
	 * ```
	 *
	 * @param string $method The name of native method to call. See the link above for available
	 *        class methods.
	 * @param array $params A list of parameters to be passed to the native method.
	 * @return mixed The return value of the native method specified in `$method`.
	 */
	public function __call($method, $params) {
		return call_user_func_array([$this->manager, $method], $params);
	}

	/**
	 * Determines if a given method can be called.
	 *
	 * @deprecated
	 * @param string $method Name of the method.
	 * @param boolean $internal Provide `true` to perform check from inside the
	 *                class/object. When `false` checks also for public visibility;
	 *                defaults to `false`.
	 * @return boolean Returns `true` if the method can be called, `false` otherwise.
	 */
	public function respondsTo($method, $internal = false) {
<<<<<<< HEAD
		$childRespondsTo = is_object($this->manager) && is_callable([$this->manager, $method]);
=======
		$message  = '`' . __METHOD__ . '()` has been deprecated. ';
		$message .= 'Use `is_callable([$adapter->server, \'<method>\'])` instead.';
		trigger_error($message, E_USER_DEPRECATED);

		$childRespondsTo = is_object($this->server) && is_callable([$this->server, $method]);
>>>>>>> c4ef68e1
		return parent::respondsTo($method, $internal) || $childRespondsTo;
	}

	/**
	 * Normally used in cases where the query is a raw string (as opposed to a `Query` object),
	 * to database must determine the correct column names from the result resource. Not
	 * applicable to this data source.
	 *
	 * @internal param mixed $query
	 * @internal param \lithium\data\source\resource $resource
	 * @internal param object $context
	 * @return array
	 */
	public function schema($query, $resource = null, $context = null) {
		return [];
	}

	/**
	 * Create new document
	 *
	 * @param string $query
	 * @param array $options
	 * @return boolean
	 * @filter
	 */
	public function create($query, array $options = []) {
		$defaults = [
			'ordered' => true,
			'w' => $this->_config['uriOptions']['w'],
			'wTimeoutMS' => $this->_config['uriOptions']['wTimeoutMS'],
			'journal' => $this->_config['uriOptions']['journal']
		];
		$options += $defaults;

		$params = compact('query', 'options');

		return Filters::run($this, __FUNCTION__, $params, function($params) {
			$exporter = $this->_classes['exporter'];

			$query = $params['query'];
			$options = $params['options'];

			$args = $query->export($this, ['keys' => ['source', 'data']]);
			$data = $exporter::get('create', $args['data']);
			$source = $args['source'];

			$insertQuery = new BulkWrite(['ordered' => $options['ordered']]);
			$data['create']['_id'] = empty($data['create']['_id']) ? new ObjectId() : $data['create']['_id'];
			$insertQuery->insert($data['create']);

			try {
				$writeConcern = new WriteConcern($options['w'], $options['wTimeoutMS'], $options['journal']);
				$this->manager->executeBulkWrite("{$this->_config['database']}.{$source}", $insertQuery, $writeConcern);

				if ($query->entity()) {
					$query->entity()->sync($data['create']['_id']);
				}
				return true;
			} catch (BulkWriteException $e) {
				return false;
			}
		});
	}

	/**
	 * Read from document
	 *
	 * @param string $query
	 * @param array $options
	 * @return object
	 * @filter
	 */
	public function read($query, array $options = []) {
		$defaults = [
			'readPreference' => $this->_config['uriOptions']['readPreference'],
			'readPreferenceTags' => $this->_config['uriOptions']['readPreferenceTags'],
			'return' => 'resource'
		];
		$options += $defaults;

		$params = compact('query', 'options');

		return Filters::run($this, __FUNCTION__, $params, function($params) {
			$query = $params['query'];
			$options = $params['options'];
			$args = $query->export($this);
			$source = $args['source'];
			$model = $query->model();

			if ($group = $args['group']) {
				$result = $this->_group($group, $args, $options);
				$config = ['class' => 'set', 'defaults' => false] + compact('query') + $result;
				return $model::create($config['data'], $config);
			}

			$readQuery = new Query($args['conditions'], [
				'projection' => $args['fields'],
				'sort' => $args['order'],
				'limit' => $args['limit'],
				'skip' => $args['offset']
			]);

			$readPreference = new ReadPreference($options['readPreference'], $options['readPreferenceTags']);
			$resource = $this->manager->executeQuery("{$this->_config['database']}.{$source}", $readQuery, $readPreference);

<<<<<<< HEAD
			$result = $this->_instance('result', compact('resource'));
=======
			$resource = $result->sort($args['order'])->limit($args['limit'])->skip($args['offset']);
			$result = Libraries::instance(null, 'result', compact('resource'), $this->_classes);
>>>>>>> c4ef68e1
			$config = compact('result', 'query') + ['class' => 'set', 'defaults' => false];
			$collection = $model::create([], $config);

			if (is_object($query) && $query->with()) {
				$model::embed($collection, $query->with());
			}
			return $collection;
		});
	}

	protected function _group($group, $args, $options) {
		$conditions = $args['conditions'];
		$group += ['$reduce' => $args['reduce'], 'initial' => $args['initial']];
		$command = ['group' => $group + ['ns' => $args['source'], 'cond' => $conditions]];

		$stats = $this->connection->command($command);
		$data = isset($stats['retval']) ? $stats['retval'] : null;
		unset($stats['retval']);
		return compact('data', 'stats');
	}

	/**
	 * Update document
	 *
	 * @param string $query
	 * @param array $options
	 * @return boolean
	 * @filter
	 */
	public function update($query, array $options = []) {
		$defaults = [
			'ordered' => true,
			'multiple' => true,
			'upsert' => false,
			'w' => $this->_config['uriOptions']['w'],
			'wTimeoutMS' => $this->_config['uriOptions']['wTimeoutMS'],
			'journal' => $this->_config['uriOptions']['journal']
		];
		$options += $defaults;

		$params = compact('query', 'options');

		return Filters::run($this, __FUNCTION__, $params, function($params) {
			$exporter = $this->_classes['exporter'];

			$options = $params['options'];
			$query = $params['query'];
			$args = $query->export($this, ['keys' => ['conditions', 'source', 'data']]);
			$source = $args['source'];
			$data = $args['data'];

			if ($query->entity()) {
				$data = $exporter::get('update', $data);
			}

			$update = $query->entity() ? $exporter::toCommand($data) : $data;

			if (empty($update)) {
				return true;
			}
			if ($options['multiple'] && !preg_grep('/^\$/', array_keys($update))) {
				$update = ['$set' => $update];
			}

			$updateQuery = new BulkWrite(['ordered' => $options['ordered']]);
			$updateQuery->update($args['conditions'], $update, [
				'multi' => $options['multiple'],
				'upsert' => $options['upsert']
			]);

			try {
				$writeConcern = new WriteConcern($options['w'], $options['wTimeoutMS'], $options['journal']);
				$this->manager->executeBulkWrite("{$this->_config['database']}.{$source}", $updateQuery, $writeConcern);
				$query->entity() ? $query->entity()->sync() : null;
				return true;
			} catch (BulkWriteException $e) {
				return false;
			}
		});
	}

	/**
	 * Delete document
	 *
	 * @param string $query
	 * @param array $options
	 * @return boolean
	 * @filter
	 */
	public function delete($query, array $options = []) {
		$defaults = [
			'ordered' => true,
			'justOne' => false,
			'w' => $this->_config['uriOptions']['w'],
			'wTimeoutMS' => $this->_config['uriOptions']['wTimeoutMS'],
			'journal' => $this->_config['uriOptions']['journal']
		];
		$options += $defaults;
		$params = compact('query', 'options');

		return Filters::run($this, __FUNCTION__, $params, function($params) {
			$query = $params['query'];
			$options = $params['options'];
			$args = $query->export($this, ['keys' => ['source', 'conditions']]);
			$source = $args['source'];
			$conditions = $args['conditions'];

			$deleteQuery = new BulkWrite(['ordered' => $options['ordered']]);
			$deleteQuery->delete($conditions, ['limit' => $options['justOne']]);

			try {
				$writeConcern = new WriteConcern($options['w'], $options['wTimeoutMS'], $options['journal']);
				$this->manager->executeBulkWrite("{$this->_config['database']}.{$source}", $deleteQuery, $writeConcern);
				if ($query->entity()) {
					$query->entity()->sync(null, [], ['dematerialize' => true]);
				}
				return true;
			} catch (BulkWriteException $e) {
				return false;
			}
		});
	}

	/**
	 * Executes calculation-related queries, such as those required for `count`.
	 *
	 * @param string $type Only accepts `count`.
	 * @param mixed $query The query to be executed.
	 * @param array $options Optional arguments for the `read()` query that will be executed
	 *        to obtain the calculation result.
	 * @return integer Result of the calculation.
	 */
	public function calculation($type, $query, array $options = []) {
		$query->calculate($type);

		switch ($type) {
			case 'count':
				$args = $query->export($this);

				$pipeline = [];
				if ($args['conditions']) {
					$pipeline[] = ['$match' => $args['conditions']];
				}
				$pipeline[] = ['$group' => ['_id' => null, 'count' => ['$sum' => 1]]];

				$result = $this->manager->executeCommand($this->_config['database'], new Command([
					'aggregate' => $args['source'],
					'pipeline' => $pipeline,
					'cursor' => new stdClass,
				]))->toArray();

				return (!empty($result)) ? current($result)->count : 0;
		}
	}

	/**
	 * Document relationships.
	 *
	 * @param string $class
	 * @param string $type Relationship type, e.g. `belongsTo`.
	 * @param string $name
	 * @param array $config
	 * @return array
	 */
	public function relationship($class, $type, $name, array $config = []) {
		$fieldName = $this->relationFieldName($type, $name);
		$config += compact('name', 'type', 'key', 'fieldName');
		$config['from'] = $class;

		return Libraries::instance(null, 'relationship', $config + [
			'strategy' => function($rel) use ($config, $class, $name, $type) {
				if (isset($config['key'])) {
					return [];
				}
				$link = null;
				$hasLink = isset($config['link']);

				$result = [];
				$to = $rel->to();
				$local = $class::key();
				$className = $class::meta('name');

				$keys = [
					[$class, $name],
					[$class, Inflector::singularize($name)],
					[$to, Inflector::singularize($className)],
					[$to, $className]
				];
				foreach ($keys as $map) {
					list($on, $key) = $map;
					$key = lcfirst(Inflector::camelize($key));

					if (!$on::hasField($key)) {
						continue;
					}
					$join = ($on === $class) ? [$key => $on::key()] : [$local => $key];
					$result['key'] = $join;

					if (isset($config['link'])) {
						return $result;
					}
					$fieldType = $on::schema()->type($key);

					if ($fieldType === 'id' || $fieldType === 'MongoDB\BSON\ObjectId') {
						$isArray = $on::schema()->is('array', $key);
						$link = $isArray ? $rel::LINK_KEY_LIST : $rel::LINK_KEY;
						break;
					}
				}
				if (!$link && !$hasLink) {
					$link = ($type === "belongsTo") ? $rel::LINK_CONTAINED : $rel::LINK_EMBEDDED;
				}
				return $result + ($hasLink ? [] : compact('link'));
			}
		], $this->_classes);
	}

	/**
	 * Formats `group` clauses for MongoDB.
	 *
	 * @param string|array $group The group clause.
	 * @param object $context
	 * @return array Formatted `group` clause.
	 */
	public function group($group, $context) {
		if (!$group) {
			return;
		}
		if (is_string($group) && strpos($group, 'function') === 0) {
			return ['$keyf' => new Javascript($group)];
		}
		$group = (array) $group;

		foreach ($group as $i => $field) {
			if (is_int($i)) {
				$group[$field] = true;
				unset($group[$i]);
			}
		}
		return ['key' => $group];
	}


	/**
	 * Return formatted identifiers for fields.
	 *
	 * @param array $fields Fields to be parsed
	 * @param object $context
	 * @return array Parsed fields array
	 */
	public function fields($fields, $context) {
		$result = [];
		foreach ($fields as $key => $value) {
			if (is_numeric($key)) {
				$result[$value] = true;
			} else {
				$result[$key] = $value;
			}
		}
		return $result;
	}

	/**
	 * Return formatted clause for limit.
	 *
	 * MongoDB doesn't require limit identifer formatting; as a result, this method is not
	 * implemented.
	 *
	 * @param mixed $limit The `limit` clause to be formatted.
	 * @param object $context The `Query` object instance.
	 * @return mixed Formatted `limit` clause.
	 */
	public function limit($limit, $context) {
		return $limit ?: 0;
	}

	/**
	 * Return formatted clause for order.
	 *
	 * @param mixed $order The `order` clause to be formatted
	 * @param object $context
	 * @return mixed Formatted `order` clause.
	 */
	public function order($order, $context) {
		if (!$order) {
			return [];
		}
		if (is_string($order)) {
			return [$order => 1];
		}
		if (!is_array($order)) {
			return [];
		}
		foreach ($order as $key => $value) {
			if (!is_string($key)) {
				unset($order[$key]);
				$order[$value] = 1;
				continue;
			}
			if (is_string($value)) {
				$order[$key] = strtolower($value) === 'asc' ? 1 : -1;
			}
		}
		return $order;
	}

	/**
	 * Returns the field name of a relation name (camelBack).
	 *
	 * @param string The type of the relation.
	 * @param string The name of the relation.
	 * @return string
	 */
	public function relationFieldName($type, $name) {
		$fieldName = Inflector::camelize($name, false);
		if (preg_match('/Many$/', $type)) {
			$fieldName = Inflector::pluralize($fieldName);
		} else {
			$fieldName = Inflector::singularize($fieldName);
		}
		return $fieldName;
	}

	/**
	 * Maps incoming conditions with their corresponding MongoDB-native operators.
	 *
	 * @param array $conditions Array of conditions
	 * @param object $context Context with which this method was called; currently
	 *        inspects the return value of `$context->type()`.
	 * @return array Transformed conditions
	 */
	public function conditions($conditions, $context) {
		if (!$conditions) {
			return [];
		}
		if ($code = $this->_isJavascript($conditions)) {
			return $code;
		}
		$schema = null;
		$model = null;

		if ($context) {
			$schema = $context->schema();
			$model = $context->model();
		}
		return $this->_conditions($conditions, $model, $schema, $context);
	}

	/**
	 * Protected helper method used to format conditions.
	 *
	 * @todo Catch Document/Array objects used in conditions and extract their values.
	 * @param array $conditions The conditions array to be processed.
	 * @param string $model The name of the model class used in the query.
	 * @param object $schema The object containing the schema definition.
	 * @param object $context The `Query` object.
	 * @return array Processed query conditions.
	 */
	protected function _conditions(array $conditions, $model, $schema, $context) {
		$ops = $this->_operators;
		$castOpts = [
			'first' => true, 'database' => $this, 'wrap' => false, 'asContent' => true
		];

		$cast = function($key, $value) use (&$schema, &$castOpts) {
			return $schema ? $schema->cast(null, $key, $value, $castOpts) : $value;
		};

		foreach ($conditions as $key => $value) {
			if (in_array($key, $this->_boolean)) {
				$operator = isset($ops[$key]) ? $ops[$key] : $key;

				foreach ($value as $i => $compare) {
					$value[$i] = $this->_conditions($compare, $model, $schema, $context);
				}
				unset($conditions[$key]);
				$conditions[$operator] = $value;
				continue;
			}
			if (is_object($value)) {
				continue;
			}
			if (!is_array($value)) {
				$conditions[$key] = $cast($key, $value);
				continue;
			}
			$current = key($value);

			if (!isset($ops[$current]) && $current[0] !== '$') {
				$conditions[$key] = ['$in' => $cast($key, $value)];
				continue;
			}
			$conditions[$key] = $this->_operators($key, $value, $schema);
		}
		return $conditions;
	}

	protected function _isJavascript($conditions) {
		if (is_string($conditions)) {
			$conditions = new Javascript($conditions);
		}
		if ($conditions instanceof Javascript) {
			return ['$where' => $conditions];
		}
	}

	protected function _operators($field, $operators, $schema) {
		$castOpts = compact('schema');
		$castOpts += ['first' => true, 'database' => $this, 'wrap' => false];

		$cast = function($key, $value) use (&$schema, &$castOpts) {
			return $schema ? $schema->cast(null, $key, $value, $castOpts) : $value;
		};

		foreach ($operators as $key => $value) {
			if (!isset($this->_operators[$key])) {
				$operators[$key] = $cast($field, $value);
				continue;
			}
			$operator = $this->_operators[$key];

			if (is_array($operator)) {
				$operator = $operator[is_array($value) ? 'multiple' : 'single'];
			}
			if (is_callable($operator)) {
				return $operator($key, $value, compact('castOpts', 'field'));
			}
			unset($operators[$key]);
			$operators[$operator] = $cast($field, $value);
		}
		return $operators;
	}

	protected function _parseConnectionString($connection) {

		$result = array_fill_keys(['login', 'password', 'host', 'database'], null);
		$parts = array_fill_keys(['scheme', 'user', 'pass', 'host', 'port', 'path', 'query'], '');
		$parts = parse_url($connection) + $parts;

		if (!empty($parts['query'])) {
			parse_str($parts['query'], $result['uriOptions']);
			$result['uriOptions'] = array_map(function($value) {
				return (is_numeric($value)) ? (int) $value : $value;
			}, $result['uriOptions']);
		}

		$hostList = (stristr($parts['host'], ','))
			? explode(',', $parts['host'])
			: $parts['host'];

		$hosts = [];
		foreach ((array) $hostList as $host) {
			$host = HostString::parse($host) + [
				'host' => static::DEFAULT_HOST,
				'port' => static::DEFAULT_PORT
			];
			$hosts[] = "{$host['host']}:{$host['port']}";
		}
		$result['host'] = (count($hosts) > 1) ? $hosts : $hosts[0];
		$result['login'] = !empty($parts['user']) ? $parts['user'] : null;
		$result['password'] = $parts['pass'];
		$result['database'] = trim($parts['path'], '/');

		$error = "Failed to parse MongoDB URI `$connection`";
		if (!$result['database']) {
			throw new ConfigException("$error. No database configured.");
		}

		return $result;
	}

}

?><|MERGE_RESOLUTION|>--- conflicted
+++ resolved
@@ -9,7 +9,6 @@
 
 namespace lithium\data\source;
 
-<<<<<<< HEAD
 use stdClass;
 use Exception;
 use MongoDB\Driver\Exception\BulkWriteException;
@@ -26,18 +25,9 @@
 use lithium\util\Set;
 use lithium\util\Inflector;
 use lithium\core\ConfigException;
-use lithium\core\NetworkException;
-use lithium\net\HostString;
-=======
-use Exception;
-use MongoCode;
-use MongoRegex;
-use lithium\aop\Filters;
 use lithium\core\Libraries;
 use lithium\core\NetworkException;
 use lithium\net\HostString;
-use lithium\util\Inflector;
->>>>>>> c4ef68e1
 
 /**
  * A data source adapter which allows you to connect to the MongoDB database engine. MongoDB is an
@@ -493,15 +483,11 @@
 	 * @return boolean Returns `true` if the method can be called, `false` otherwise.
 	 */
 	public function respondsTo($method, $internal = false) {
-<<<<<<< HEAD
-		$childRespondsTo = is_object($this->manager) && is_callable([$this->manager, $method]);
-=======
 		$message  = '`' . __METHOD__ . '()` has been deprecated. ';
 		$message .= 'Use `is_callable([$adapter->server, \'<method>\'])` instead.';
 		trigger_error($message, E_USER_DEPRECATED);
 
-		$childRespondsTo = is_object($this->server) && is_callable([$this->server, $method]);
->>>>>>> c4ef68e1
+		$childRespondsTo = is_object($this->manager) && is_callable([$this->manager, $method]);
 		return parent::respondsTo($method, $internal) || $childRespondsTo;
 	}
 
@@ -607,12 +593,8 @@
 			$readPreference = new ReadPreference($options['readPreference'], $options['readPreferenceTags']);
 			$resource = $this->manager->executeQuery("{$this->_config['database']}.{$source}", $readQuery, $readPreference);
 
-<<<<<<< HEAD
-			$result = $this->_instance('result', compact('resource'));
-=======
-			$resource = $result->sort($args['order'])->limit($args['limit'])->skip($args['offset']);
 			$result = Libraries::instance(null, 'result', compact('resource'), $this->_classes);
->>>>>>> c4ef68e1
+
 			$config = compact('result', 'query') + ['class' => 'set', 'defaults' => false];
 			$collection = $model::create([], $config);
 
