<?php
/**
 * Lithium: the most rad php framework
 *
 * @copyright     Copyright 2011, Union of RAD (http://union-of-rad.org)
 * @license       http://opensource.org/licenses/bsd-license.php The BSD License
 */

namespace lithium\data\source\database\adapter;

use lithium\data\model\QueryException;

/**
 * Extends the `Database` class to implement the necessary SQL-formatting and resultset-fetching
 * features for working with PostgreSQL databases.
 *
 * For more information on configuring the database connection, see the `__construct()` method.
 *
 * @see lithium\data\source\database\adapter\PostgreSql::__construct()
 */
class PostgreSql extends \lithium\data\source\Database {

	protected $_classes = array(
		'entity' => 'lithium\data\entity\Record',
		'set' => 'lithium\data\collection\RecordSet',
		'relationship' => 'lithium\data\model\Relationship',
		'result' => 'lithium\data\source\database\adapter\postgre_sql\Result'
	);

	/**
<<<<<<< HEAD
<<<<<<< HEAD
=======
<<<<<<< HEAD
>>>>>>> 9f6bf0dc7b6201511ff4cdbffe41701a5f7dbdce
	 * Index of basic SQL commands
	 *
	 * @var array
	 * @access protected
	 */
	protected $_commands = array(
			'begin' => 'BEGIN',
			'commit' => 'COMMIT',
			'rollback' => 'ROLLBACK'
	);
	/**
<<<<<<< HEAD
=======
=======
>>>>>>> c00c2b4d9eb158bf6a2bd4e1a827f1dc7af256cb
>>>>>>> 9f6bf0dc7b6201511ff4cdbffe41701a5f7dbdce
=======
	 * Index of basic SQL commands
	 *
	 * @var array
	 */
	protected $_commands = array(
		'begin' => 'BEGIN',
		'commit' => 'COMMIT',
		'rollback' => 'ROLLBACK'
	);

	/**
>>>>>>> ed2541b2
	 * PostgreSQL column type definitions.
	 *
	 * @var array
	 */
	protected $_columns = array(
		'primary_key' => array('name' => 'serial NOT NULL'),
		'string' => array('name' => 'varchar', 'length' => 255),
		'text' => array('name' => 'text'),
		'integer' => array('name' => 'integer', 'formatter' => 'intval'),
		'float' => array('name' => 'float', 'formatter' => 'floatval'),
		'datetime' => array(
			'name' => 'timestamp', 'format' => 'Y-m-d H:i:s', 'formatter' => 'date'
		),
		'timestamp' => array(
			'name' => 'timestamp', 'format' => 'Y-m-d H:i:s', 'formatter' => 'date'
		),
		'time' => array('name' => 'time', 'format' => 'H:i:s', 'formatter' => 'date'),
		'date' => array('name' => 'date', 'format' => 'Y-m-d', 'formatter' => 'date'),
		'binary' => array('name' => 'bytea'),
		'boolean' => array('name' => 'boolean')
	);

	/**
	 * Pair of opening and closing quote characters used for quoting identifiers in queries.
	 *
	 * @var array
	 */
	protected $_quotes = array('"', '"');

	/**
	 * Constructs the PostgreSQL adapter and sets the default port to 3306.
	 *
	 * @see lithium\data\source\Database::__construct()
	 * @see lithium\data\Source::__construct()
	 * @see lithium\data\Connections::add()
	 * @param array $config Configuration options for this class. For additional configuration,
	 *        see `lithium\data\source\Database` and `lithium\data\Source`. Available options
	 *        defined by this class:
	 *        - `'database'`: The name of the database to connect to. Defaults to 'lithium'.
	 *        - `'host'`: The IP or machine name where PostgreSQL is running, followed by a colon,
	 *          followed by a port number or socket. Defaults to `'localhost:3306'`.
	 *        - `'persistent'`: If a persistent connection (if available) should be made.
	 *          Defaults to true.
	 *
	 * Typically, these parameters are set in `Connections::add()`, when adding the adapter to the
	 * list of active connections.
	 */
	public function __construct(array $config = array()) {
		$defaults = array(
			'host' => 'localhost',
			'port' => 5432,
			'encoding' => null,
			'schema' => 'public'
		);
		parent::__construct($config + $defaults);
	}

	/**
	 * Check for required PHP extension, or supported database feature.
	 *
	 * @param string $feature Test for support for a specific feature, i.e. `"transactions"` or
	 *               `"arrays"`.
	 * @return boolean Returns `true` if the particular feature (or if PostgreSQL) support is
	 *         enabled, otherwise `false`.
	 */
	public static function enabled($feature = null) {
		if (!$feature) {
			return extension_loaded('pgsql');
		}
		$features = array(
			'arrays' => false,
			'transactions' => false,
			'booleans' => true,
			'relationships' => true
		);
		return isset($features[$feature]) ? $features[$feature] : null;
	}

	/**
	 * Connects to the database using the options provided to the class constructor.
	 *
	 * @return boolean Returns `true` if a database connection could be established, otherwise
	 *         `false`.
	 */
	public function connect() {
		$config = $this->_config;
		$this->_isConnected = false;
		$port = null;

		if (!$config['database']) {
			return false;
		}
		if ($config['port']) {
			$port = " port='{$config['port']}'";
		}
		$conn = "host='{$config['host']}'{$port} dbname='{$config['database']}' ";
		$conn .= "user='{$config['login']}' password='{$config['password']}'";

		if (!$config['persistent']) {
			$this->connection = pg_connect($conn, PGSQL_CONNECT_FORCE_NEW);
		} else {
			$this->connection = pg_pconnect($conn);
		}

		if ($this->connection) {
			$this->_isConnected = true;
			pg_query($this->connection,"SET search_path=\"{$config['schema']}\";");
		}

		if ($config['encoding']) {
			$this->encoding($config['encoding']);
		}
		return $this->_isConnected;
	}

	/**
	 * Disconnects the adapter from the database.
	 *
	 * @return boolean True on success, else false.
	 */
	public function disconnect() {
		if ($this->_isConnected) {
			$this->_isConnected = !pg_close($this->connection);
			return !$this->_isConnected;
		}
		return true;
	}

	/**
	 * Returns the list of tables in the currently-connected database.
	 *
	 * @param string $model The fully-name-spaced class name of the model object making the request.
	 * @return array Returns an array of sources to which models can connect.
	 * @filter This method can be filtered.
	 */
	public function sources($model = null) {
		$_config = $this->_config;
		$params = compact('model');

		return $this->_filter(__METHOD__, $params, function($self, $params) use ($_config) {
			$name = $self->name($_config['database']);
			$sql = "select table_name from information_schema.tables where ";
			$sql .= "table_type = 'BASE TABLE' and table_catalog='{$name}';";

			if (!$result = $self->invokeMethod('_execute', array($sql))) {
				return null;
			}
			$sources = array();

			while ($data = $result->next()) {
				list($sources[]) = $data;
			}
			return $sources;
		});
	}

	/**
	 * Gets the column schema for a given PostgreSQL table.
	 *
	 * @param mixed $entity Specifies the table name for which the schema should be returned, or
	 *        the class name of the model object requesting the schema, in which case the model
	 *        class will be queried for the correct table name.
	 * @param array $meta
	 * @return array Returns an associative array describing the given table's schema, where the
	 *         array keys are the available fields, and the values are arrays describing each
	 *         field, containing the following keys:
	 *         - `'type'`: The field type name
	 * @filter This method can be filtered.
	 */
	public function describe($entity, array $meta = array()) {
		$params = compact('entity', 'meta');
		$_config = $this->_config;

		return $this->_filter(__METHOD__, $params, function($self, $params) use ($_config) {
			extract($params);

			$name = $self->invokeMethod('_entityName', array($entity));
			$schema = $_config['schema'];
			$sql = "SELECT DISTINCT column_name AS field, data_type AS type, is_nullable AS null, ";
			$sql .= "column_default AS default, ordinal_position AS position, ";
			$sql .= "character_maximum_length AS char_length, character_octet_length AS oct_length";
			$sql .= " FROM information_schema.columns WHERE table_name = '{$name}' ";
			$sql .= "and table_schema = '{$schema}' ORDER BY position;";

			$columns = $self->read($sql, array(
				'return' => 'array',
				'schema' => array(
					'field', 'type', 'null', 'default', 'position', 'char_length', 'oct_length'
				)
			));

			$fields = array();

			foreach ($columns as $column) {
				$match = $self->invokeMethod('_column', array($column['type']));

				$fields[$column['field']] = $match + array(
					'null'     => ($column['null'] == 'YES' ? true : false),
					'default'  => $column['default']
				);

				if (isset($fields[$column['field']]['default'])) {
					$default = $fields[$column['field']]['default'];

					if (preg_match("/^nextval\('(.+?)'::regclass\)/i", $default, $seqMatch)) {
						$fields[$column['field']]['default'] = null;
						$fields[$column['field']]['sequence'] = end($seqMatch);
					}
				}
			}
			return $fields;
		});
	}

	/**
	 * Gets or sets the encoding for the connection.
	 *
	 * @param $encoding
	 * @return mixed If setting the encoding; returns true on success, else false.
	 *         When getting, returns the encoding.
	 */
	public function encoding($encoding = null) {
		$encodingMap = array('UTF-8' => 'UTF8');

		if (empty($encoding)) {
			$encoding = pg_client_encoding($this->connection);
			return ($key = array_search($encoding, $encodingMap)) ? $key : $encoding;
		}
		$encoding = isset($encodingMap[$encoding]) ? $encodingMap[$encoding] : $encoding;
		return pg_set_client_encoding($encoding, $this->connection);
	}

	/**
	 * Converts a given value into the proper type based on a given schema definition.
	 *
	 * @see lithium\data\source\Database::schema()
	 * @param mixed $value The value to be converted. Arrays will be recursively converted.
	 * @param array $schema Formatted array from `lithium\data\source\Database::schema()`
	 * @return mixed value with converted type
	 */
	public function value($value, array $schema = array()) {
<<<<<<< HEAD
		/* @todo check it
		if (($result = parent::value($value, $schema)) !== null) {
			return $result;
		}
		*/

		if (is_array($value)) {
			foreach ($value as $key => $val) {
				$value[$key] = $this->value($val, isset($schema[$key]) ? $schema[$key] : $schema);
			}
			return $value;
		}
		if ($value === null || (is_array($value) && empty($value))) {
=======
		if (is_array($value)) {
			foreach ($value as $key => $val) {
				$value[$key] = $this->value($val, isset($schema[$key]) ? $schema[$key] : $schema);
			}
			return $value;
		}

		if ($value === null || (is_array($value) && !$value)) {
>>>>>>> ed2541b2
			return 'NULL';
		}

		switch ($type = isset($schema['type']) ? $schema['type'] : $this->_introspectType($value)) {
			case 'float':
				return floatval($value);
			case 'integer':
				return intval($value);
			case 'binary':
<<<<<<< HEAD
				$value = pg_escape_bytea($this->connection,$value);
				break;
			case 'boolean':
				return $this->_boolean($value);
				break;
=======
				$value = pg_escape_bytea($this->connection, $value);
			break;
			case 'boolean':
				return $this->_boolean($value);
			break;
>>>>>>> ed2541b2
			case 'date':
			case 'datetime':
			case 'timestamp':
			case 'time':
			case 'inet':
				if ($value === '') {
					//return $read ? 'NULL' : 'DEFAULT';
					return 'NULL';
				}
			default:
				return "'" . pg_escape_string($this->connection,(string) $value) . "'";
			break;
		}
		return "'" . $value . "'";
	}

	/**
	 * In cases where the query is a raw string (as opposed to a `Query` object), to database must
	 * determine the correct column names from the result resource.
	 *
	 * @param mixed $query
	 * @param resource $resource
	 * @param object $context
	 * @return array
	 */
	public function schema($query, $resource = null, $context = null) {
		if (is_object($query)) {
			return parent::schema($query, $resource, $context);
		}

		$result = array();
		$count = pg_num_fields($resource->resource());

		for ($i = 0; $i < $count; $i++) {
			$result[] = pg_field_name($resource->resource(), $i);
		}
		return $result;
	}

	/**
	 * Retrieves database error message and error code.
	 *
	 * @return array
	 */
	public function error() {
		if ($lastError = pg_last_error($this->connection)) {
			return array(0, $lastError);
		}
		return null;
	}

	/**
	 * @todo Eventually, this will need to rewrite aliases for DELETE and UPDATE queries, same with
	 *       order().
	 * @param string $conditions
	 * @param string $context
	 * @param array $options
	 * @return void
	 */
	public function conditions($conditions, $context, array $options = array()) {
		return parent::conditions($conditions, $context, $options);
	}

	/**
	 * Execute a given query.
 	 *
 	 * @see lithium\data\source\Database::renderCommand()
	 * @param string $sql The sql string to execute
	 * @param array $options Available options:
	 *
	 * @return resource Returns the result resource handle if the query is successful.
	 * @filter
	 */
	protected function _execute($sql, array $options = array()) {
		$defaults = array('buffered' => true);
		$options += $defaults;

		return $this->_filter(__METHOD__, compact('sql', 'options'), function($self, $params) {
			$sql = $params['sql'];
			$options = $params['options'];

			$resource = pg_query($self->connection,$sql);

			if ($resource === true) {
				return true;
			}
			if (is_resource($resource)) {
				return $self->invokeMethod('_instance', array('result', compact('resource')));
			}
			list($code, $error) = $self->error();
			throw new QueryException("SQL: {$sql} \r\n {$error}", $code);
		});
	}

	protected function _results($results) {
		$numFields = pg_num_fields($results);
		$index = $j = 0;

		while ($j < $numFields) {
			$column = pg_field_name($results, $j);
			$name = $column->name;
			$table = $column->table;
			$this->map[$index++] = empty($table) ? array(0, $name) : array($table, $name);
			$j++;
		}
	}

	/**
	 * Gets the last auto-generated ID from the query that inserted a new record.
	 *
	 * @param object $query The `Query` object associated with the query which generated
	 * @return mixed Returns the last inserted ID key for an auto-increment column or a column
	 *         bound to a sequence.
	 */
    protected function _insertId($query) {
		$model = $query->model();
		$columns = $model::schema();
		foreach ($columns as $column) {
            if (isset($column['sequence'])) {
    			$resource = $this->_execute("SELECT currval('{$column['sequence']}') as max");
				list($id) = $resource->next();
				break;
			}
		}
		return ($id && $id !== '0') ? $id : null;
	}

	/**
	 * Converts database-layer column types to basic types.
	 *
	 * @param string $real Real database-layer column type (i.e. `"varchar(255)"`)
	 * @return array Column type (i.e. "string") plus 'length' when appropriate.
	 */
	protected function _column($real) {
		if (is_array($real)) {
			return $real['type'] . (isset($real['length']) ? "({$real['length']})" : '');
		}

		if (!preg_match('/(?P<type>\w+)(?:\((?P<length>[\d,]+)\))?/', $real, $column)) {
			return $real;
		}
		$column = array_intersect_key($column, array('type' => null, 'length' => null));

		if (isset($column['length']) && $column['length']) {
			$length = explode(',', $column['length']) + array(null, null);
			$column['length'] = $length[0] ? intval($length[0]) : null;
			$length[1] ? $column['precision'] = intval($length[1]) : null;
		}

		switch (true) {
			case in_array($column['type'], array('date', 'time', 'datetime', 'timestamp','boolean')):
				return $column;
			case ($column['type'] == 'smallint' && $column['length'] == '1'):
				return array('type' => 'boolean');
			break;
			case (strpos($column['type'], 'int') !== false):
				$column['type'] = 'integer';
			break;
			case (strpos($column['type'], 'char') !== false || $column['type'] == 'tinytext'):
				$column['type'] = 'string';
			break;
			case (strpos($column['type'], 'text') !== false):
				$column['type'] = 'text';
			break;
			case (strpos($column['type'], 'blob') !== false || $column['type'] == 'binary'):
				$column['type'] = 'binary';
			break;
			case preg_match('/float|float4|float8|double|double precision|decimal|real|numeric/', $column['type']):
				$column['type'] = 'float';
			break;
			default:
				$column['type'] = 'text';
			break;
		}
		return $column;
	}

	/**
	 * Helper method that retrieves an entity's name via its metadata.
	 *
	 * @param string $entity Entity name.
	 * @return string Name.
	 */
	protected function _entityName($entity) {
		if (class_exists($entity, false) && method_exists($entity, 'meta')) {
			$entity = $entity::meta('name');
		}
		return $entity;
	}

	/**
	 * Returns a LIMIT statement from the given limit and the offset of the context object.
	 *
	 * @param integer $limit An
	 * @param object $context The `lithium\data\model\Query` object
	 * @return string
	 */
	public function limit($limit, $context) {
		if (!$limit) {
			return;
		}
		if ($offset = $context->offset() ?: '') {
			$offset = ' OFFSET ' . $offset;
		}
		return "LIMIT {$limit}{$offset}";
	}

	/**
	 * Translates between PHP boolean values and PostgreSQL boolean values
	 *
	 * @param mixed $data Value to be translated
	 * @param boolean $quote True to quote value, false otherwise
	 * @return mixed Converted boolean value
	 */
	protected function _boolean($data, $quote = true) {
		switch (true) {
			case ($data === true || $data === false):
				return $data;
			case ($data === 't' || $data === 'f'):
				return ($data === 't')?'true':'false';
			case ($data === 'true' || $data === 'false'):
				return ($data === 'true');
			case ($data === 'TRUE' || $data === 'FALSE'):
				return ($data === 'TRUE');
			default:
				return (bool) $data;
				break;
		}
	}
}

?><|MERGE_RESOLUTION|>--- conflicted
+++ resolved
@@ -28,28 +28,6 @@
 	);
 
 	/**
-<<<<<<< HEAD
-<<<<<<< HEAD
-=======
-<<<<<<< HEAD
->>>>>>> 9f6bf0dc7b6201511ff4cdbffe41701a5f7dbdce
-	 * Index of basic SQL commands
-	 *
-	 * @var array
-	 * @access protected
-	 */
-	protected $_commands = array(
-			'begin' => 'BEGIN',
-			'commit' => 'COMMIT',
-			'rollback' => 'ROLLBACK'
-	);
-	/**
-<<<<<<< HEAD
-=======
-=======
->>>>>>> c00c2b4d9eb158bf6a2bd4e1a827f1dc7af256cb
->>>>>>> 9f6bf0dc7b6201511ff4cdbffe41701a5f7dbdce
-=======
 	 * Index of basic SQL commands
 	 *
 	 * @var array
@@ -61,7 +39,6 @@
 	);
 
 	/**
->>>>>>> ed2541b2
 	 * PostgreSQL column type definitions.
 	 *
 	 * @var array
@@ -242,8 +219,8 @@
 			$schema = $_config['schema'];
 			$sql = "SELECT DISTINCT column_name AS field, data_type AS type, is_nullable AS null, ";
 			$sql .= "column_default AS default, ordinal_position AS position, ";
-			$sql .= "character_maximum_length AS char_length, character_octet_length AS oct_length";
-			$sql .= " FROM information_schema.columns WHERE table_name = '{$name}' ";
+			$sql .= "character_maximum_length AS char_length, character_octet_length AS oct_length ";
+			$sql .= "FROM information_schema.columns WHERE table_name = '{$name}' ";
 			$sql .= "and table_schema = '{$schema}' ORDER BY position;";
 
 			$columns = $self->read($sql, array(
@@ -303,30 +280,14 @@
 	 * @return mixed value with converted type
 	 */
 	public function value($value, array $schema = array()) {
-<<<<<<< HEAD
-		/* @todo check it
-		if (($result = parent::value($value, $schema)) !== null) {
-			return $result;
-		}
-		*/
-
 		if (is_array($value)) {
 			foreach ($value as $key => $val) {
 				$value[$key] = $this->value($val, isset($schema[$key]) ? $schema[$key] : $schema);
 			}
 			return $value;
 		}
-		if ($value === null || (is_array($value) && empty($value))) {
-=======
-		if (is_array($value)) {
-			foreach ($value as $key => $val) {
-				$value[$key] = $this->value($val, isset($schema[$key]) ? $schema[$key] : $schema);
-			}
-			return $value;
-		}
 
 		if ($value === null || (is_array($value) && !$value)) {
->>>>>>> ed2541b2
 			return 'NULL';
 		}
 
@@ -336,19 +297,11 @@
 			case 'integer':
 				return intval($value);
 			case 'binary':
-<<<<<<< HEAD
-				$value = pg_escape_bytea($this->connection,$value);
-				break;
+				$value = pg_escape_bytea($this->connection, $value);
+			break;
 			case 'boolean':
 				return $this->_boolean($value);
-				break;
-=======
-				$value = pg_escape_bytea($this->connection, $value);
-			break;
-			case 'boolean':
-				return $this->_boolean($value);
-			break;
->>>>>>> ed2541b2
+			break;
 			case 'date':
 			case 'datetime':
 			case 'timestamp':
@@ -463,12 +416,12 @@
 	 * @return mixed Returns the last inserted ID key for an auto-increment column or a column
 	 *         bound to a sequence.
 	 */
-    protected function _insertId($query) {
+	protected function _insertId($query) {
 		$model = $query->model();
 		$columns = $model::schema();
 		foreach ($columns as $column) {
-            if (isset($column['sequence'])) {
-    			$resource = $this->_execute("SELECT currval('{$column['sequence']}') as max");
+			if (isset($column['sequence'])) {
+				$resource = $this->_execute("SELECT currval('{$column['sequence']}') as max");
 				list($id) = $resource->next();
 				break;
 			}
