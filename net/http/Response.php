<?php
/**
 * Lithium: the most rad php framework
 *
 * @copyright     Copyright 2012, Union of RAD (http://union-of-rad.org)
 * @license       http://opensource.org/licenses/bsd-license.php The BSD License
 */

namespace lithium\net\http;

/**
 * Parses and stores the status, headers and body of an HTTP response.
 */
class Response extends \lithium\net\http\Message {

	/**
	 * Status code and message.
	 *
	 * @var array
	 */
	public $status = array('code' => 200, 'message' => 'OK');

	/**
	 * Content Type.
	 *
	 * @var string
	 */
	public $type = 'text/html';

	/**
	 * Character encoding.
	 *
	 * @var string
	 */
	public $encoding = 'UTF-8';

	/**
	 * Status codes.
	 *
	 * @var array
	 */
	protected $_statuses = array(
		100 => 'Continue',
		101 => 'Switching Protocols',
		200 => 'OK',
		201 => 'Created',
		202 => 'Accepted',
		203 => 'Non-Authoritative Information',
		204 => 'No Content',
		205 => 'Reset Content',
		206 => 'Partial Content',
		300 => 'Multiple Choices',
		301 => 'Moved Permanently',
		302 => 'Found',
		303 => 'See Other',
		304 => 'Not Modified',
		305 => 'Use Proxy',
		307 => 'Temporary Redirect',
		400 => 'Bad Request',
		401 => 'Unauthorized',
		402 => 'Payment Required',
		403 => 'Forbidden',
		404 => 'Not Found',
		405 => 'Method Not Allowed',
		406 => 'Not Acceptable',
		407 => 'Proxy Authentication Required',
		408 => 'Request Time-out',
		409 => 'Conflict',
		410 => 'Gone',
		411 => 'Length Required',
		412 => 'Precondition Failed',
		413 => 'Request Entity Too Large',
		414 => 'Request-URI Too Large',
		415 => 'Unsupported Media Type',
		416 => 'Requested range not satisfiable',
		417 => 'Expectation Failed',
		500 => 'Internal Server Error',
		501 => 'Not Implemented',
		502 => 'Bad Gateway',
		503 => 'Service Unavailable',
		504 => 'Gateway Time-out'
	);

	/**
	 * Adds config values to the public properties when a new object is created.
	 *
	 * @param array $config
	 */
	public function __construct(array $config = array()) {
		$defaults = array('message' => null);
		$config += $defaults;
		parent::__construct($config);
	}

	/**
	 * Initialize the Response
	 *
	 * @return void
	 */
	protected function _init() {
		parent::_init();

		if ($this->_config['message']) {
			$this->body = $this->_parseMessage($this->_config['message']);
		}
		if (isset($this->headers['Transfer-Encoding'])) {
			$this->body = $this->_httpChunkedDecode($this->body);
		}
		if (isset($this->headers['Content-Type'])) {
			$pattern = '/([-\w\/+]+)(;\s*?charset=(.+))?/i';
			preg_match($pattern, $this->headers['Content-Type'], $match);

			if (isset($match[1])) {
				$this->type = trim($match[1]);
				$this->body = $this->_decode($this->body);
			}
			if (isset($match[3])) {
				$this->encoding = strtoupper(trim($match[3]));
			}
		}
	}

	/**
	 * Decodes the body based on the type
	 *
	 * @param string $body
	 * @return mixed
	 */
	protected function _decode($body) {
		$media = $this->_classes['media'];
		if ($type = $media::type($this->_type)) {
			$body = $media::decode($this->_type, $body) ?: $body;
		}
		return $body;
	}

	/**
	 * Set and get the status for the response.
	 *
	 * @param string $key
	 * @param string $data
	 * @return string Returns the full HTTP status, with version, code and message.
	 */
	public function status($key = null, $data = null) {
		if ($data === null) {
			$data = $key;
		}
		if ($data) {
			$this->status = array('code' => null, 'message' => null);

			if (is_numeric($data) && isset($this->_statuses[$data])) {
				$this->status = array('code' => $data, 'message' => $this->_statuses[$data]);
			} else {
				$statuses = array_flip($this->_statuses);

				if (isset($statuses[$data])) {
					$this->status = array('code' => $statuses[$data], 'message' => $data);
				}
			}
		}
		if (!isset($this->_statuses[$this->status['code']])) {
			return false;
		}
		if (isset($this->status[$key])) {
			return $this->status[$key];
		}
		return "{$this->protocol} {$this->status['code']} {$this->status['message']}";
	}

	/**
	 * Looks at the WWW-Authenticate. Will return array of key/values if digest.
	 *
	 * @param string $header value of WWW-Authenticate
	 * @return array
	 */
	public function digest() {
		if (empty($this->headers['WWW-Authenticate'])) {
			return array();
		}
<<<<<<< HEAD
		$header = $this->headers['WWW-Authenticate'];
		$params = array('realm' => 1, 'qop' => 1, 'nonce' => 1, 'opaque' => 1);
		$keys = implode('|', array_keys($params));
		$regex = '@(' . $keys . ')=(?:([\'"])([^\2]+?)\2|([^\s,]+))@';
		preg_match_all($regex, $header, $matches, PREG_SET_ORDER);
		$results = array();

		foreach ($matches as $m) {
			$results[$m[1]] = $m[3] ? $m[3] : $m[4];
		}
		return $results;
=======
		$auth = $this->_classes['auth'];
		return $auth::decode($this->headers['WWW-Authenticate']);
>>>>>>> 95e03fe0
	}

	/**
	 * Accepts an entire HTTP message including headers and body, and parses it into a message body
	 * an array of headers, and the HTTP status.
	 *
	 * @param string $body The full body of the message.
	 * @return After parsing out other message components, returns just the message body.
	 */
	protected function _parseMessage($body) {
		if (!($parts = explode("\r\n\r\n", $body, 2)) || count($parts) == 1) {
			return trim($body);
		}
		list($headers, $body) = $parts;
		$headers = str_replace("\r", "", explode("\n", $headers));

		if (array_filter($headers) == array()) {
			return trim($body);
		}
		preg_match('/HTTP\/(\d+\.\d+)\s+(\d+)\s+(.*)/i', array_shift($headers), $match);
		$this->headers($headers);

		if (!$match) {
			return trim($body);
		}
		list($line, $this->version, $code, $message) = $match;
		$this->status = compact('code', 'message') + $this->status;
		$this->protocol = "HTTP/{$this->version}";
		return $body;
	}

	/**
	* Decodes content bodies transferred with HTTP chunked encoding.
	*
	* @link http://en.wikipedia.org/wiki/Chunked_transfer_encoding Wikipedia: Chunked encoding
	* @param string $body A chunked HTTP message body.
	* @return string Returns the value of `$body` with chunks decoded, but only if the value of the
	*         `Transfer-Encoding` header is set to `'chunked'`. Otherwise, returns `$body`
	*         unmodified.
	*/
	protected function _httpChunkedDecode($body) {
		if (stripos($this->headers['Transfer-Encoding'], 'chunked') === false) {
			return $body;
		}
		$stream = fopen('data://text/plain,' . $body, 'r');
		stream_filter_append($stream, 'dechunk');
		return trim(stream_get_contents($stream));
	}

	/**
	* Return the response as a string.
	*
	* @return string
	*/
	public function __toString() {
		if ($this->type != 'text/html' && !isset($this->headers['Content-Type'])) {
			$this->headers['Content-Type'] = $this->type;
		}
		$first = "{$this->protocol} {$this->status['code']} {$this->status['message']}";
		$response = array($first, join("\r\n", $this->headers()), "", $this->body());
		return join("\r\n", $response);
	}
}

?><|MERGE_RESOLUTION|>--- conflicted
+++ resolved
@@ -177,22 +177,8 @@
 		if (empty($this->headers['WWW-Authenticate'])) {
 			return array();
 		}
-<<<<<<< HEAD
-		$header = $this->headers['WWW-Authenticate'];
-		$params = array('realm' => 1, 'qop' => 1, 'nonce' => 1, 'opaque' => 1);
-		$keys = implode('|', array_keys($params));
-		$regex = '@(' . $keys . ')=(?:([\'"])([^\2]+?)\2|([^\s,]+))@';
-		preg_match_all($regex, $header, $matches, PREG_SET_ORDER);
-		$results = array();
-
-		foreach ($matches as $m) {
-			$results[$m[1]] = $m[3] ? $m[3] : $m[4];
-		}
-		return $results;
-=======
 		$auth = $this->_classes['auth'];
 		return $auth::decode($this->headers['WWW-Authenticate']);
->>>>>>> 95e03fe0
 	}
 
 	/**
