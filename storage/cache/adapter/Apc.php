--- conflicted
+++ resolved
@@ -14,12 +14,9 @@
 	$message .= 'the bootstrap process. Due to its dependencies it should be (auto-)loaded ';
 	$message .= 'i.e. through the `Libraries` class exclusively. Please update your app\'s ';
 	$message .= 'bootstrap directory to the most recent version or remove the line where ';
-<<<<<<< HEAD
-	$message .= 'this file was originally included.';
-=======
 	$message .= 'this file was originally included. ';
 	$message .= 'See https://git.io/voxgh for the most recent version.';
->>>>>>> bec3f4fd
+
 	trigger_error($message, E_USER_DEPRECATED);
 
 	require_once LITHIUM_LIBRARY_PATH . '/lithium/storage/cache/Adapter.php';
