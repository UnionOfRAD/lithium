<?php
/**
 * Lithium: the most rad php framework
 *
 * @copyright     Copyright 2009, Union of RAD (http://union-of-rad.org)
 * @license       http://opensource.org/licenses/bsd-license.php The BSD License
 */

namespace lithium\action;

use \lithium\util\Validator;

/**
 * Request is responsible for identifying and storing all the information about the http request.
 *
 * @see lithium\action\Dispatcher
 */
class Request extends \lithium\core\Object {

	/**
	 * current url of request
	 *
	 * @var string
	 */
	public $url = null;

	/**
	 * params for request
	 *
	 * @var array
	 */
	public $params = array();

	/**
	 * POST data
	 *
	 * @var data
	 */
	public $data = array();

	/**
	 * GET data
	 *
	 * @var string
	 */
	public $query = array();

	/**
	 * base path
	 *
	 * @var string
	 */
	protected $_base = null;

	/**
	 * Holds the environment variables for the request. Retrieved with env().
	 *
	 * @var array
	 * @see lithium\http\Request::env()
	 */
	protected $_env = array();

	/**
	 * request type
	 *
	 * @var string
	 */
	protected $_type = 'html';

	/**
	 * classes used
	 *
	 * @var array
	 */
	protected $_classes = array('media' => '\lithium\http\Media');

	/**
	 * options used to detect request type
	 *
	 * @var string
	 */
	protected $_detectors = array(
		'mobile'  => array('HTTP_USER_AGENT', null),
		'ajax'    => array('HTTP_X_REQUESTED_WITH', 'XMLHttpRequest'),
		'flash'   => array('HTTP_USER_AGENT', 'Shockwave Flash'),
		'ssl'     => 'HTTPS',
		'get'     => array('REQUEST_METHOD', 'GET'),
		'post'    => array('REQUEST_METHOD', 'POST'),
		'put'     => array('REQUEST_METHOD', 'PUT'),
		'delete'  => array('REQUEST_METHOD', 'DELETE'),
		'head'    => array('REQUEST_METHOD', 'HEAD'),
		'options' => array('REQUEST_METHOD', 'OPTIONS')
	);

	/**
	 * Content-types accepted by the client.  If extension parsing is enabled in the
	 * Router, and an extension is detected, the corresponding content-type will be
	 * used as the overriding primary content-type accepted.
	 *
	 * @var array
	 */
	protected $_acceptTypes = array();

	/**
	 * auto configuration properties
	 *
	 * @var array
	 */
	protected $_autoConfig = array(
		'classes' => 'merge', 'env' => 'merge', 'detectors' => 'merge', 'base', 'type'
	);

	/**
	 * Pulls request data from superglobals.
	 *
	 * @return void
	 * @todo Replace $_FILES loops with Felix's code (or Marc's?)
	 * @todo Consider disabling magic quotes stripping, or only having it explicitly enabled, since
	 *       it's deprecated now.
	 */
	protected function _init() {
		parent::_init();

		$m  = '/(iPhone|MIDP|AvantGo|BlackBerry|J2ME|Opera Mini|DoCoMo|NetFront|Nokia|PalmOS|';
		$m .= 'PalmSource|portalmmm|Plucker|ReqwirelessWeb|SonyEricsson|Symbian|UP\.Browser|';
		$m .= 'Windows CE|Xiino)/i';
		$this->_detectors['mobile'][1] = $m;

		$this->url = isset($_GET['url']) ? rtrim($_GET['url'], '/') : '';
		$this->url = $this->url ?: '/';
		$this->_env += (array)$_SERVER + (array)$_ENV;

		$envs = array('isapi' => 'IIS', 'cgi' => 'CGI', 'cgi-fcgi' => 'CGI');
		$this->_env['PLATFORM'] = isset($envs[PHP_SAPI]) ? $envs[PHP_SAPI] : null;
		$this->_base = $this->_base ?: $this->_base();
		$this->data = isset($_POST) ? $_POST : array();

		if (isset($this->data['_method'])) {
			$this->_env['HTTP_X_HTTP_METHOD_OVERRIDE'] = $this->data['_method'];
			unset($this->data['_method']);
		}

		if (isset($this->_env['HTTP_X_HTTP_METHOD_OVERRIDE'])) {
			$this->_env['REQUEST_METHOD'] = $this->_env['HTTP_X_HTTP_METHOD_OVERRIDE'];
		}


		if (isset($_FILES)) {
			$result = array();
			$normalize = function($key, $value) use ($result, &$normalize){
				foreach ($value as $param => $content) {
					foreach ($content as $num => $val) {
						if (is_numeric($num)) {
							$result[$key][$num][$param] = $val;
							continue;
						}
						if (is_array($val)) {
							foreach ($val as $next => $one) {
								$result[$key][$num][$next][$param] = $one;
							}
							continue;
						}
						$result[$key][$num][$param] = $val;
					}
				}
				return $result;
			};
			foreach ($_FILES as $key => $value) {
				if (isset($value['name'])) {
					if (is_string($value['name'])) {
						$result[$key] = $value;
						continue;
					}
					if (is_array($value['name'])) {
						$result += $normalize($key, $value);
					}
				}
			}
			$this->data += $result;
		}
	}

	/**
	 * Allows request parameters to be accessed as object properties, i.e. `$this->request->action`
	 * instead of `$this->request->params['action']`.
	 *
	 * @param string $name The property name/parameter key to return.
	 * @return mixed Returns the value of `$params[$name]` if it is set, otherwise returns null.
	 * @see lithium\action\Request::$params
	 */
	public function __get($name) {
		if (isset($this->params[$name])) {
			return $this->params[$name];
		}
	}

	/**
	 * Queries PHP's environment settings, and provides an abstraction for standardizing expected
	 * environment values across varying platforms, as well as specify custom environment flags.
	 *
	 * @param string $key
	 * @return void
	 * @todo Refactor to lazy-load environment settings
	 */
	public function env($key) {
		if ($key == 'base') {
			return $this->_base;
		}

		if ($key == 'HTTPS') {
			if (isset($this->_env['HTTPS'])) {
				return (!empty($this->_env['HTTPS']) && $this->_env['HTTPS'] !== 'off');
			}
			return (strpos($this->_env['SCRIPT_URI'], 'https://') === 0);
		}

		$val = array_key_exists($key, $this->_env) ? $this->_env[$key] : getenv($key);
		$this->_env[$key] = $val;

		if ($key == 'REMOTE_ADDR' && $val == $this->env('SERVER_ADDR')) {
			$val = ($addr = $this->env('HTTP_PC_REMOTE_ADDR')) ? $addr : $val;
		}

		if ($val !== null && $val !== false) {
			return $val;
		}

		switch ($key) {
			case 'SCRIPT_FILENAME':
				if ($this->_env['PLATFORM'] == 'IIS') {
					return str_replace('\\\\', '\\', $this->env('PATH_TRANSLATED'));
				}
				return $this->env('PHP_SELF');
			case 'DOCUMENT_ROOT':
				$fileName = $this->env('SCRIPT_FILENAME');
				$offset = (!strpos($this->env('SCRIPT_NAME'), '.php')) ? 4 : 0;
				$offset = strlen($fileName) - (strlen($this->env('SCRIPT_NAME')) + $offset);
				return substr($fileName, 0, $offset);
			case 'PHP_SELF':
				return str_replace('\\', '/', str_replace(
					$this->env('DOCUMENT_ROOT'), '', $this->env('SCRIPT_FILENAME')
				));
			case 'CGI':
			case 'CGI_MODE':
				return ($this->_env['PLATFORM'] == 'CGI');
			case 'HTTP_BASE':
				return preg_replace ('/^([^.])*/i', null, $this->_env['HTTP_HOST']);
		}
	}

	/**
	 * Get params, data, query or env
	 *
	 * @param string $key data:title, env:base
	 * @return void
	 */
	public function get($key) {
		list($var, $key) = explode(':', $key);

		switch (true) {
			case in_array($var, array('params', 'data', 'query')):
				return isset($this->{$var}[$key]) ? $this->{$var}[$key] : null;
			case ($var == 'env'):
				return $this->env($key);
		}
		return null;
	}

	/**
	 * Detects properties of the request and returns a boolean response
	 *
	 * @return boolean
	 * @see lithium\http\Request::detect()
	 * @todo Remove $content and refer to Media class instead
	 */
	public function is($flag) {
		$flag = strtolower($flag);

		if (isset($flag, $this->_detectors)) {
			$detector = $this->_detectors[$flag];

			if (is_array($detector)) {
				if (is_string($detector[1]) && Validator::isRegex($detector[1])) {
					return (bool)preg_match($detector[1], $this->env($detector[0]));
				}
				return ($this->env($detector[0]) == $detector[1]);
			} elseif (is_object($detector)) {
				return $detector($this);
			}
			return (bool)$this->env($detector);
		}
		return false;
	}

	/**
	 * Returns the content type of the response.
	 *
	 * @return string A simple content type name, i.e. `'html'`, `'xml'`, `'json'`, etc., depending
	 *         on the content type of the request.
	 */
	public function type() {
		return $this->_type;
	}

	/**
	 * Creates a 'detector' used with Request::is().  A detector is a boolean check that is created
	 * to determine something about a request.
	 *
	 * @return void
	 * @see lithium\http\Request::is()
	 */
	public function detect($flag, $detector = null) {
		if (is_array($flag)) {
			$this->_detectors = $flag + $this->_detectors;
		} else {
			$this->_detectors[$flag] = $detector;
		}
	}

	/**
	 * Gets the referring URL of this request
	 *
	 * @param string $default Default URL to use if HTTP_REFERER cannot be read from headers
	 * @param boolean $local If true, restrict referring URLs to local server
	 * @return string Referring URL
	 * @todo Rewrite me to remove constant dependencies
	 */
	function referer($default = null, $local = false) {
		$ref = $this->env('HTTP_REFERER');
		if (!empty($ref)) {
			if (!$local) {
				return $ref;
			}
			if (strpos($ref, '://') == false) {
				return $ref;
			}
		}
		return ($default != null) ? $default : '/';
	}

	/**
	 * @todo Replace string directory names with configuration
	 * @return void
	 */
	protected function _base() {
<<<<<<< HEAD
		$base = dirname($this->env('PHP_SELF'));
		if ($base === '/') {
			return null;
		}
		while (in_array(basename($base), array('app', 'webroot'))) {
			$base = ltrim(dirname($base), '.');
		}
		return rtrim($base, '/\\');
=======
		$base = str_replace('\\', '/', dirname($this->env('PHP_SELF')));
		return rtrim(str_replace(array('/app/webroot', '/webroot'), '', $base), '/');
>>>>>>> fe21ba19
	}
}

?><|MERGE_RESOLUTION|>--- conflicted
+++ resolved
@@ -214,6 +214,12 @@
 			return (strpos($this->_env['SCRIPT_URI'], 'https://') === 0);
 		}
 
+		if ($key == 'SCRIPT_NAME') {
+			if ($this->_env['PLATFORM'] == 'CGI' || isset($this->_env['SCRIPT_URL'])) {
+				$key = 'SCRIPT_URL';
+			}
+		}
+
 		$val = array_key_exists($key, $this->_env) ? $this->_env[$key] : getenv($key);
 		$this->_env[$key] = $val;
 
@@ -343,19 +349,8 @@
 	 * @return void
 	 */
 	protected function _base() {
-<<<<<<< HEAD
-		$base = dirname($this->env('PHP_SELF'));
-		if ($base === '/') {
-			return null;
-		}
-		while (in_array(basename($base), array('app', 'webroot'))) {
-			$base = ltrim(dirname($base), '.');
-		}
-		return rtrim($base, '/\\');
-=======
 		$base = str_replace('\\', '/', dirname($this->env('PHP_SELF')));
 		return rtrim(str_replace(array('/app/webroot', '/webroot'), '', $base), '/');
->>>>>>> fe21ba19
 	}
 }
 
